--- conflicted
+++ resolved
@@ -280,46 +280,6 @@
         lstm_hidden: int = 256,
         num_layers: int = 2,
         dropout: float = 0.1,
-<<<<<<< HEAD
-        **kwargs  # Accept any additional kwargs for compatibility
-    ):
-        """Initialize LSTM feature extractor.
-        
-        Parameters
-        ----------
-        observation_space : spaces.Dict
-            Observation space (expects dictionary of arrays)
-        features_dim : int
-            Output feature dimension
-        lstm_hidden : int
-            Hidden size of LSTM layers
-        num_layers : int
-            Number of LSTM layers
-        dropout : float
-            Dropout probability between LSTM layers
-        **kwargs
-            Additional keyword arguments (ignored for compatibility)
-        """
-        super().__init__(observation_space, features_dim=features_dim)
-        
-        # Log any unexpected kwargs for debugging
-        if kwargs:
-            print(f"LSTMFeatureExtractor: Ignoring unexpected kwargs: {list(kwargs.keys())}")
-        
-        # Determine input size from observation space
-        self.input_size = 0
-        for space in observation_space.values():
-            if isinstance(space, spaces.Box):
-                self.input_size += int(np.prod(space.shape))
-            else:
-                raise ValueError(f"Unsupported observation space: {space}")
-        
-        # Store LSTM parameters
-        self.lstm_hidden = lstm_hidden
-        self.num_layers = num_layers
-        
-        # LSTM layers
-=======
         n_envs: int = 1
     ):
         super().__init__(observation_space, features_dim)
@@ -329,23 +289,12 @@
         self.num_layers = num_layers
         self.n_envs = n_envs
 
->>>>>>> 426ef5a6
         self.lstm = nn.LSTM(
             input_dim,
             lstm_hidden,
             num_layers=num_layers,
             batch_first=True,
-<<<<<<< HEAD
-            dropout=dropout if num_layers > 1 else 0
-        )
-        
-        # Output projection
-        self.linear = nn.Sequential(
-            nn.Linear(lstm_hidden, features_dim),
-            nn.ReLU()
-=======
             dropout=dropout if num_layers > 1 else 0.0,
->>>>>>> 426ef5a6
         )
         self.linear = nn.Linear(lstm_hidden, features_dim)
 
@@ -356,46 +305,6 @@
     def reset_hidden(self, n_envs: int = None, done_mask=None, device=None):
         """Reset LSTM hidden states.
         
-<<<<<<< HEAD
-        # Hidden state for recurrent processing
-        self._hidden_state = None
-    
-    def forward(self, observations: Dict[str, torch.Tensor]) -> torch.Tensor:
-        """Process observations through LSTM.
-        
-        Parameters
-        ----------
-        observations : Dict[str, torch.Tensor]
-            Dictionary of observation tensors
-            
-        Returns
-        -------
-        torch.Tensor
-            Extracted features
-        """
-        # Flatten dict obs to a single vector per sample
-        x = torch.cat([v.float().view(v.shape[0], -1) for v in observations.values()], dim=1)
-        # Add sequence dimension if missing (SB3 usually provides [batch, features])
-        if x.dim() == 2:
-            x = x.unsqueeze(1)  # [batch, seq=1, features]
-        batch_size = x.size(0)
-        device = x.device
-
-        # Use or expand hidden state buffer
-        if self._hidden_state is None or self._hidden_state[0].shape[1] != batch_size:
-            self.reset_hidden(n_envs=batch_size)
-        h, c = self._hidden_state
-        lstm_out, (h_new, c_new) = self.lstm(x, (h, c))  # lstm_out: [batch, seq, lstm_hidden]
-        self._hidden_state = (h_new.detach(), c_new.detach())
-        # Take the last output in the sequence
-        features = lstm_out[:, -1, :]
-        return self.linear(features)
-    
-    def reset_hidden(self, n_envs: int = None, done_mask=None, device=None):
-        """Reset LSTM hidden states.
-        
-=======
->>>>>>> 426ef5a6
         Args:
             n_envs: Number of environments. If None, uses current batch size.
             done_mask: Boolean mask indicating which environments are done.
@@ -430,8 +339,6 @@
             else:
                 # No hidden state initialized yet
                 print("Reset hidden: No hidden state to reset, skipping")
-<<<<<<< HEAD
-=======
 
 
     def forward(self, observations: dict) -> torch.Tensor:
@@ -452,7 +359,6 @@
         # Take the last output in the sequence
         features = lstm_out[:, -1, :]
         return self.linear(features)
->>>>>>> 426ef5a6
 
 
 class SimpleLSTMPolicy(ActorCriticPolicy):
